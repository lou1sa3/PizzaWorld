package pizzaworld.config;

import org.springframework.context.annotation.Bean;
import org.springframework.context.annotation.Configuration;
import org.springframework.security.authentication.AuthenticationManager;
import org.springframework.security.config.annotation.authentication.configuration.AuthenticationConfiguration;
import org.springframework.security.config.annotation.web.builders.HttpSecurity;
import org.springframework.security.config.annotation.web.configuration.EnableWebSecurity;
import org.springframework.security.config.http.SessionCreationPolicy;
import org.springframework.security.config.annotation.web.configurers.AbstractHttpConfigurer;
import org.springframework.security.core.userdetails.*;
import org.springframework.security.crypto.bcrypt.BCryptPasswordEncoder;
import org.springframework.security.crypto.password.PasswordEncoder;
import org.springframework.security.web.SecurityFilterChain;
import pizzaworld.model.CustomUserDetails;
import pizzaworld.repository.UserRepo;

@Configuration
<<<<<<< HEAD
@EnableWebSecurity // Deaktiviert Spring Boot's Auto-Konfiguration und nutzt diese hier
=======
@EnableWebSecurity // sorgt dafür, dass diese Config die Auto-Security ersetzt
>>>>>>> 33725c67
public class SecurityConfig {

    @Bean
    PasswordEncoder passwordEncoder() {
<<<<<<< HEAD
        return new BCryptPasswordEncoder(); // sichere Passwortverschlüsselung
=======
        return new BCryptPasswordEncoder(); // RICHTIG
>>>>>>> 33725c67
    }

    // ➕ Benutzerdetails aus der DB holen und in CustomUserDetails einwickeln
    @Bean
    UserDetailsService userDetailsService(UserRepo repo) {
        return username -> {
            System.out.println("🔍 Suche Benutzer: " + username);
            return repo.findByUsername(username)
<<<<<<< HEAD
                .map(CustomUserDetails::new) // 👈 unser echter DB-User wird verwendet
                .orElseThrow(() -> new UsernameNotFoundException("Benutzer nicht gefunden: " + username));
=======
                    .map(u -> org.springframework.security.core.userdetails.User
                            .withUsername(u.getUsername())
                            .password(u.getPassword())
                            .roles(u.getRole())
                            .build())
                    .orElseThrow(() -> new UsernameNotFoundException(username));
>>>>>>> 33725c67
        };
    }

    // 👇 Ermöglicht manuelle Authentifizierung z. B. im Login-Controller
    @Bean
    AuthenticationManager authenticationManager(AuthenticationConfiguration cfg) throws Exception {
        return cfg.getAuthenticationManager();
    }

    // 🔐 Haupt-Sicherheitskonfiguration
    @Bean
    SecurityFilterChain securityFilterChain(HttpSecurity http) throws Exception {

        http
<<<<<<< HEAD
            .csrf(AbstractHttpConfigurer::disable) // Für REST-APIs meist deaktiviert
            .sessionManagement(sm -> sm.sessionCreationPolicy(SessionCreationPolicy.ALWAYS)) // Session anlegen bei Login
            .authorizeHttpRequests(auth -> auth
                .requestMatchers("/api/login", "/api/logout", "/error", "/login").permitAll()
                .anyRequest().authenticated()
            )
            .httpBasic(AbstractHttpConfigurer::disable) // Basic Auth deaktivieren
            .formLogin(AbstractHttpConfigurer::disable) // Kein Login-Formular anzeigen (du kannst dein eigenes bauen)
            .logout(logout -> logout.logoutUrl("/logout")); // Logout-URL
=======
                .csrf(AbstractHttpConfigurer::disable) // CSRF für Demo aus
                .sessionManagement(sm -> sm.sessionCreationPolicy(SessionCreationPolicy.ALWAYS)) // Session anlegen
                .authorizeHttpRequests(auth -> auth
                        .requestMatchers("/api/login", "/api/logout", "/error", "/login").permitAll()
                        .anyRequest().authenticated())
                .httpBasic(AbstractHttpConfigurer::disable)
                .formLogin(AbstractHttpConfigurer::disable)
                .logout(logout -> logout.logoutUrl("/logout"));
>>>>>>> 33725c67

        return http.build();
    }
}<|MERGE_RESOLUTION|>--- conflicted
+++ resolved
@@ -16,20 +16,12 @@
 import pizzaworld.repository.UserRepo;
 
 @Configuration
-<<<<<<< HEAD
 @EnableWebSecurity // Deaktiviert Spring Boot's Auto-Konfiguration und nutzt diese hier
-=======
-@EnableWebSecurity // sorgt dafür, dass diese Config die Auto-Security ersetzt
->>>>>>> 33725c67
 public class SecurityConfig {
 
     @Bean
     PasswordEncoder passwordEncoder() {
-<<<<<<< HEAD
         return new BCryptPasswordEncoder(); // sichere Passwortverschlüsselung
-=======
-        return new BCryptPasswordEncoder(); // RICHTIG
->>>>>>> 33725c67
     }
 
     // ➕ Benutzerdetails aus der DB holen und in CustomUserDetails einwickeln
@@ -38,17 +30,8 @@
         return username -> {
             System.out.println("🔍 Suche Benutzer: " + username);
             return repo.findByUsername(username)
-<<<<<<< HEAD
                 .map(CustomUserDetails::new) // 👈 unser echter DB-User wird verwendet
                 .orElseThrow(() -> new UsernameNotFoundException("Benutzer nicht gefunden: " + username));
-=======
-                    .map(u -> org.springframework.security.core.userdetails.User
-                            .withUsername(u.getUsername())
-                            .password(u.getPassword())
-                            .roles(u.getRole())
-                            .build())
-                    .orElseThrow(() -> new UsernameNotFoundException(username));
->>>>>>> 33725c67
         };
     }
 
@@ -63,7 +46,6 @@
     SecurityFilterChain securityFilterChain(HttpSecurity http) throws Exception {
 
         http
-<<<<<<< HEAD
             .csrf(AbstractHttpConfigurer::disable) // Für REST-APIs meist deaktiviert
             .sessionManagement(sm -> sm.sessionCreationPolicy(SessionCreationPolicy.ALWAYS)) // Session anlegen bei Login
             .authorizeHttpRequests(auth -> auth
@@ -73,7 +55,6 @@
             .httpBasic(AbstractHttpConfigurer::disable) // Basic Auth deaktivieren
             .formLogin(AbstractHttpConfigurer::disable) // Kein Login-Formular anzeigen (du kannst dein eigenes bauen)
             .logout(logout -> logout.logoutUrl("/logout")); // Logout-URL
-=======
                 .csrf(AbstractHttpConfigurer::disable) // CSRF für Demo aus
                 .sessionManagement(sm -> sm.sessionCreationPolicy(SessionCreationPolicy.ALWAYS)) // Session anlegen
                 .authorizeHttpRequests(auth -> auth
@@ -82,7 +63,6 @@
                 .httpBasic(AbstractHttpConfigurer::disable)
                 .formLogin(AbstractHttpConfigurer::disable)
                 .logout(logout -> logout.logoutUrl("/logout"));
->>>>>>> 33725c67
 
         return http.build();
     }
